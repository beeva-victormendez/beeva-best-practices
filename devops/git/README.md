--- conflicted
+++ resolved
@@ -5,6 +5,7 @@
 
 * [Prologue](#prologue)
 * [Getting Started](#getting-started)
+	* [Setting up git](setting-up-git)
 	* [gitignore](#gitignore)
 	* [Use the shell](#use-the-shell)
 * [Git Flow](#git-flow)
@@ -23,12 +24,10 @@
 This guide try to help to working teams to use git and git flows correctly. Is very recommended that all team's members working with git in the same way, for this goal this guide will contain some usefull advices and tips for the correct use of git and help to unify the way of work with it.
 
 ## Getting Started
-<<<<<<< HEAD
 
-=======
 ### Setting up git
  The first thing to do is setting up git.
->>>>>>> dcd9a561
+
 ### gitignore
 When you work with git there are some files that's you shouldn't upload to the repository like configuration files, ide files, files with passwords or connection params, etc. For this goal, exists the .gitignore file, and you need create it and include here the list of files or folders to exclude of the version control.
 
