--- conflicted
+++ resolved
@@ -1,241 +1,223 @@
-# Python for Data Science
-
-![alt text](static/python-logo.png "Python")
-
-## Index
-  * [Load data](#load-data)
-  * [Work with data](#work-with-data)
-    * [Numpy](#numpy)
-    * [SciPy](#scipy)
-    * [pandas](#pandas)
-  * [Visualization](#visualization)
-  * Machine Learning
-    * [scikit-learn](#scikit-learn)
-  * [Titanic Example](#titanic-example)
-
-
-### <a name="load_data"></a>Load data
-
-#### Pandas
-
-Pandas library is the most extended one for analytics in python. It uses numpy on the background, what makes it very fast.
-
-##### Input types
-
-In order to read files, the best way is to use pandas's predefined functions. It allows to load the following type of files into a panda object:
-- csv
-- Excel
-- hdf
-- sql
-- json
-- msgpack
-- html
-- gbq
-- stata
-- sas
-- pickle
-
-It also allows you to read text from your clipboard.
-
-The use is as below:
-
-````python
-import pandas as pd
-df = pd.read_csv('datos.csv')
-````
-
-##### Loading json
-
-Due to the wide use of json, it is important to know how pandas can help to load information with that format.
-
-The method json_normalize can convert a json file into a pandas dataframe.
-
-````python
-data = [{'state': 'Florida',
-          'shortname': 'FL',
-         'info': {
-               'governor': 'Rick Scott'
-          },
-          'counties': [{'name': 'Dade', 'population': 12345},
-                      {'name': 'Broward', 'population': 40000},
-                      {'name': 'Palm Beach', 'population': 60000}]},
-         {'state': 'Ohio',
-          'shortname': 'OH',
-          'info': {
-               'governor': 'John Kasich'
-          },
-          'counties': [{'name': 'Summit', 'population': 1234},
-                       {'name': 'Cuyahoga', 'population': 1337}]}]
-from pandas.io.json import json_normalize
-result = json_normalize(data, 'counties', ['state', 'shortname',
-                                          ['info', 'governor']])
-````                                        
-
-The ouput would be like:
-
-|index|name| population | info.governor | state | shortname
-|---|---|---|---|---|---|
-|0|Dade|12345|Rick Scott|  Florida| FL|
-|1| Broward| 40000| Rick Scott|Florida| FL
-|2| Palm Beach| 60000|Rick Scott|Florida| FL
-|3| Summit| 1234|John Kasich| Ohio| OH
-|4| Cuyahoga|1337| John Kasich|Ohio| OH
-
-Example taken from [pandas doc](http://pandas.pydata.org/pandas-docs/stable/generated/pandas.io.json.json_normalize.html)
-
-It still have problems by loading nested objects, but nothing that cannot be solved with some
-additional operations.
-
-##### Separators and performance
-
-To read files containing a dataset in which values are separated by any characters different than the well known commas or tabs, you must use the parameter sep or delimiter (both are valid) to indicate it.
-
-It must be taken into account that the use of custom delimiters might force to change from C's engine to python's engine. **C is always faster** but it only allows some delimiters. **Python's engine is slower but lets you choose even regular expressions as delimiter**.
-
-````python
-    import pandas as pd
-    df = pd.read_csv('datos.csv', sep='::', engine='python') # Setting the engine removes warning message.
-````
-
-#### Loading process information
-
-In order to get visualize a loading bar when you are iterating over any dataset information,
-**tqdm** library is a good choice.
-
-Suppose you want to modify something in your input dataset, which is very big. You can check if the process is running or blocked with:
-
-````python
-for elem in tqdm(np.nditer(elements), total=elements.shape[0]):
-  do_something()
-````
-
-<<<<<<< HEAD
-The output would be something like:
-
-76%|████████████████████████████        | 7568/10000 [00:33<00:10, 229.00it/s]
-
-=======
->>>>>>> 902dee63
-### Work with data
-
-#### Numpy
-
-Numpy library is an extension for Python which provides mathematical functions for problems where arrays and matrix computations are required. For **Matlab software** users, Numpy library could be a great substitute. Numpy has also the advantage that was part of python from the beginning and it has a lot of developments. Next piece of code could be used in order to load this library:
-
-````python
-    import numpy as np
-````
-The main characteristic of Numpy is array object class. It is quite similar to lists in Python, except one condition: **In a numpy array all the elements must be of the same type** (ex. float, int, str ...). It is used to make mathematical operations **faster and more efficient than using lists**.
-
-For example, using the next code a Numpy array (2 rows and 3 columns) is created. The function `np.shape()` is used to check the dimension, and it is useful in case of array multiplication errors.
-
-````python
-    X = np.array( [ [1,2,3], [4,5,6]])
-    np.shape(X)
-````
-**How to index and slice a numpy array?**
-
-This could be one of the first questions when a person starts with this kind of numerical libraries. Using previous X array, the way to access to first element in the first row and its last element is shown in the next code. Unlike Matlab (or R) Numpy uses zero-based indexing, i.e. the first element is indexed with 0 and not with 1.
-
-````python
-    first = X[0][0]
-    last = X[0][-1]
-````
-As in Matlab the `eye()`function is helpful when you want to create a 2D array with ones on the diagonal and zeros elsewhere. It can be used to reduce computational cost in many optimization algorithms...
-
-Numpy library has a lot of useful functions when you need to work with random numbers. These functions can be imported using `numpy.random`. Notice that you must set a certain `seed()` before using these functions in order to get **reproducible results**.
-````python
-    np.random.seed(32) # example seed is set to 32
-````    
-Some functions from `numpy.random`are: `randn()` which generates a 'standard normal' distribution; `randint` which returns random integers from a low to a high input values; `shuffle()`	is useful to modify an input sequence by shuffling its contents; `permutation()` randomly permutes a sequence...
-
-
-#### Scipy
-SciPy (Scientific Python) is a Python library which is often mentioned in the same way as NumPy. SciPy extends the capabilities of NumPy with further useful functions for minimization, regression, Fourier-transformation and many others.
-
-
-#### Pandas
-This part gives a brief introduction to pandas data structures and some advices. Pandas is a Python library for data analysis which has many functions for using DataFrame structures. A DataFrame structure called `df` is used for clarify all the examples contained in this part. The next code allows to import the library and to create an empty dataframe.
-
-````python
-    import pandas as pd
-    df = pd.DataFrame()
-````
-
-An easy way to start with pandas library is loading a dataset from a csv file, returning a DataFrame structure. Next code shows how.
-
-````python
-    df= pd.read_csv('../datos.csv').fillna(" ")
-````
-
-In order to introduce this library some tipical questions are answered.
-
-**How to get information from a DataFrame structure?**
-
-It is useful to extract and get some information from your DataFrame, for example with the functions `df.info` and `df.describe`. The second one also provides a brief statistical description about your dataset, for example the mean, standard deviation, maximum values and percentiles…
-
-A really good function in order to check all the types which compose your DataFrame structure is `df.dtypes`.
-
-A quickly way to see the first and the last records is to use `df.head(N)` and `df.tail(N)` respectively, where N is the number of records that you want to check.
-
-**How to select a certain field or slicing a DataFrame structure?**
-
-The easy way to select a column or field in a DataFrame is using the notation `df[‘name’]`. A great thing is to use the previous functions in order to get information just for this column. For example: `df[‘name’].describe()` or `df[‘name’].dtypes`. Several columns can be selected with an additional bracket as `df[[‘name1’, ‘name2’]]`.
-
-**How to join, combine and group several DataFrame structures?**
-
-In almost every analysis, we need to merge and join datasets, usually with a specific order and relational way. To resolve this issue pandas library contains at least 3 great functions; `groupby()`, `merge()` and `concat()`.
-
-Groupby function is used basically to compute an aggregation (ex. Sum, mean…), split into slices or groups and perform a transformation. It returns an object called GroupBy which allows other great funcionalities. Also, it provides the ability to group by multiple columns. An example could be, grouping by columns named A and B, compute its mean value (by group):
-
-````python
-Group = df.groupby('A','B']).mean()
-````
-Also useful if you want to apply multiple functions to a group and collect results. And again, `describe()`function is so useful after group and apply functions because it gives a lot of information about the output. pandas-groupby functionality is great, it performs some operation on each of the pieces and it is similar as `plyr` and `dplyr` packages in R language.
-
-For SQL programmers, `merge()`function provides two DataFrames to be joined on one or more keys, using common syntax (on, left, right, inner, outer...). For example:   
-
-````python
-    pd.merge(df1,df2, on ='key', how= 'outer')
-````
-
-This library also provides `concat()`as a way to combine DataFrame structures. It is similar to `UNION` function in SQL language. So useful when a different approach and model provides a part of the final result and you just want to combine.
-
-````python
-    pd.concat([df1, df2])
-````
-
-### Visualization
-Matplotlib, seaborn and Bokeh libraries are used for plotting and visualization.
-````python
-    import matplotlib as mp
-    import seaborn as sn
-    import bokeh as bk
-````
-
-### scikit-learn
-The main python library for Machine Learning is [scikit-learn](http://scikit-learn.org/). It is built on top of Numpy, Scipy and Matplotlib. And it's well documented.
-````python
-    # k nearest neighbours
-    from sklearn.neighbors import KNeighborsClassifier
-    # Random Forest
-    from sklearn.ensemble import RandomForestClassifier
-<<<<<<< HEAD
-````
-
-=======
-````
-
-### Titanic Example:
-Main goal of this exercise is to focus on the analysis and data exploration with Pandas and Numpy, as well as generate visualizations with Matplotlib.
-The exercise uses the Titanic dataset to understand which factors determined the passengers' survival probabilities. During the process, examples to demonstrate the use of Pandas as well as Matplotlib representations will be included to allow readers to familiarize with the basics uses of such famous libraries. 
-
-To end, a basic decision tree will be deployed and a visualization of the tree provided for a deeper understanding of the model. 
-
-[Link to exercise!](https://github.com/beeva/beeva-best-practices/blob/master/analytics/python/Ejercicio_practico_Titanic.ipynb)
-
-___
-
-[BEEVA](https://www.beeva.com) | Technology and innovative solutions for companies
-
->>>>>>> 902dee63
+# Python for Data Science
+
+![alt text](static/python-logo.png "Python")
+
+## Index
+  * [Load data](#load-data)
+  * [Work with data](#work-with-data)
+    * [Numpy](#numpy)
+    * [SciPy](#scipy)
+    * [pandas](#pandas)
+  * [Visualization](#visualization)
+  * Machine Learning
+    * [scikit-learn](#scikit-learn)
+  * [Titanic Example](#titanic-example)
+
+
+### <a name="load_data"></a>Load data
+
+#### Pandas
+
+Pandas library is the most extended one for analytics in python. It uses numpy on the background, what makes it very fast.
+
+##### Input types
+
+In order to read files, the best way is to use pandas's predefined functions. It allows to load the following type of files into a panda object:
+- csv
+- Excel
+- hdf
+- sql
+- json
+- msgpack
+- html
+- gbq
+- stata
+- sas
+- pickle
+
+It also allows you to read text from your clipboard.
+
+The use is as below:
+
+````python
+import pandas as pd
+df = pd.read_csv('datos.csv')
+````
+
+##### Loading json
+
+Due to the wide use of json, it is important to know how pandas can help to load information with that format.
+
+The method json_normalize can convert a json file into a pandas dataframe.
+
+````python
+data = [{'state': 'Florida',
+          'shortname': 'FL',
+         'info': {
+               'governor': 'Rick Scott'
+          },
+          'counties': [{'name': 'Dade', 'population': 12345},
+                      {'name': 'Broward', 'population': 40000},
+                      {'name': 'Palm Beach', 'population': 60000}]},
+         {'state': 'Ohio',
+          'shortname': 'OH',
+          'info': {
+               'governor': 'John Kasich'
+          },
+          'counties': [{'name': 'Summit', 'population': 1234},
+                       {'name': 'Cuyahoga', 'population': 1337}]}]
+from pandas.io.json import json_normalize
+result = json_normalize(data, 'counties', ['state', 'shortname',
+                                          ['info', 'governor']])
+````                                        
+
+The ouput would be like:
+
+|index|name| population | info.governor | state | shortname
+|---|---|---|---|---|---|
+|0|Dade|12345|Rick Scott|  Florida| FL|
+|1| Broward| 40000| Rick Scott|Florida| FL
+|2| Palm Beach| 60000|Rick Scott|Florida| FL
+|3| Summit| 1234|John Kasich| Ohio| OH
+|4| Cuyahoga|1337| John Kasich|Ohio| OH
+
+Example taken from [pandas doc](http://pandas.pydata.org/pandas-docs/stable/generated/pandas.io.json.json_normalize.html)
+
+It still have problems by loading nested objects, but nothing that cannot be solved with some
+additional operations.
+
+##### Separators and performance
+
+To read files containing a dataset in which values are separated by any characters different than the well known commas or tabs, you must use the parameter sep or delimiter (both are valid) to indicate it.
+
+It must be taken into account that the use of custom delimiters might force to change from C's engine to python's engine. **C is always faster** but it only allows some delimiters. **Python's engine is slower but lets you choose even regular expressions as delimiter**.
+
+````python
+    import pandas as pd
+    df = pd.read_csv('datos.csv', sep='::', engine='python') # Setting the engine removes warning message.
+````
+
+#### Loading process information
+
+In order to get visualize a loading bar when you are iterating over any dataset information,
+**tqdm** library is a good choice.
+
+Suppose you want to modify something in your input dataset, which is very big. You can check if the process is running or blocked with:
+
+````python
+for elem in tqdm(np.nditer(elements), total=elements.shape[0]):
+  do_something()
+````
+
+The output would be something like:
+
+76%|████████████████████████████        | 7568/10000 [00:33<00:10, 229.00it/s]
+
+### Work with data
+
+#### Numpy
+
+Numpy library is an extension for Python which provides mathematical functions for problems where arrays and matrix computations are required. For **Matlab software** users, Numpy library could be a great substitute. Numpy has also the advantage that was part of python from the beginning and it has a lot of developments. Next piece of code could be used in order to load this library:
+
+````python
+    import numpy as np
+````
+The main characteristic of Numpy is array object class. It is quite similar to lists in Python, except one condition: **In a numpy array all the elements must be of the same type** (ex. float, int, str ...). It is used to make mathematical operations **faster and more efficient than using lists**.
+
+For example, using the next code a Numpy array (2 rows and 3 columns) is created. The function `np.shape()` is used to check the dimension, and it is useful in case of array multiplication errors.
+
+````python
+    X = np.array( [ [1,2,3], [4,5,6]])
+    np.shape(X)
+````
+**How to index and slice a numpy array?**
+
+This could be one of the first questions when a person starts with this kind of numerical libraries. Using previous X array, the way to access to first element in the first row and its last element is shown in the next code. Unlike Matlab (or R) Numpy uses zero-based indexing, i.e. the first element is indexed with 0 and not with 1.
+
+````python
+    first = X[0][0]
+    last = X[0][-1]
+````
+As in Matlab the `eye()`function is helpful when you want to create a 2D array with ones on the diagonal and zeros elsewhere. It can be used to reduce computational cost in many optimization algorithms...
+
+Numpy library has a lot of useful functions when you need to work with random numbers. These functions can be imported using `numpy.random`. Notice that you must set a certain `seed()` before using these functions in order to get **reproducible results**.
+````python
+    np.random.seed(32) # example seed is set to 32
+````    
+Some functions from `numpy.random`are: `randn()` which generates a 'standard normal' distribution; `randint` which returns random integers from a low to a high input values; `shuffle()`	is useful to modify an input sequence by shuffling its contents; `permutation()` randomly permutes a sequence...
+
+
+#### Scipy
+SciPy (Scientific Python) is a Python library which is often mentioned in the same way as NumPy. SciPy extends the capabilities of NumPy with further useful functions for minimization, regression, Fourier-transformation and many others.
+
+
+#### Pandas
+This part gives a brief introduction to pandas data structures and some advices. Pandas is a Python library for data analysis which has many functions for using DataFrame structures. A DataFrame structure called `df` is used for clarify all the examples contained in this part. The next code allows to import the library and to create an empty dataframe.
+
+````python
+    import pandas as pd
+    df = pd.DataFrame()
+````
+
+An easy way to start with pandas library is loading a dataset from a csv file, returning a DataFrame structure. Next code shows how.
+
+````python
+    df= pd.read_csv('../datos.csv').fillna(" ")
+````
+
+In order to introduce this library some tipical questions are answered.
+
+**How to get information from a DataFrame structure?**
+
+It is useful to extract and get some information from your DataFrame, for example with the functions `df.info` and `df.describe`. The second one also provides a brief statistical description about your dataset, for example the mean, standard deviation, maximum values and percentiles…
+
+A really good function in order to check all the types which compose your DataFrame structure is `df.dtypes`.
+
+A quickly way to see the first and the last records is to use `df.head(N)` and `df.tail(N)` respectively, where N is the number of records that you want to check.
+
+**How to select a certain field or slicing a DataFrame structure?**
+
+The easy way to select a column or field in a DataFrame is using the notation `df[‘name’]`. A great thing is to use the previous functions in order to get information just for this column. For example: `df[‘name’].describe()` or `df[‘name’].dtypes`. Several columns can be selected with an additional bracket as `df[[‘name1’, ‘name2’]]`.
+
+**How to join, combine and group several DataFrame structures?**
+
+In almost every analysis, we need to merge and join datasets, usually with a specific order and relational way. To resolve this issue pandas library contains at least 3 great functions; `groupby()`, `merge()` and `concat()`.
+
+Groupby function is used basically to compute an aggregation (ex. Sum, mean…), split into slices or groups and perform a transformation. It returns an object called GroupBy which allows other great funcionalities. Also, it provides the ability to group by multiple columns. An example could be, grouping by columns named A and B, compute its mean value (by group):
+
+````python
+Group = df.groupby('A','B']).mean()
+````
+Also useful if you want to apply multiple functions to a group and collect results. And again, `describe()`function is so useful after group and apply functions because it gives a lot of information about the output. pandas-groupby functionality is great, it performs some operation on each of the pieces and it is similar as `plyr` and `dplyr` packages in R language.
+
+For SQL programmers, `merge()`function provides two DataFrames to be joined on one or more keys, using common syntax (on, left, right, inner, outer...). For example:   
+
+````python
+    pd.merge(df1,df2, on ='key', how= 'outer')
+````
+
+This library also provides `concat()`as a way to combine DataFrame structures. It is similar to `UNION` function in SQL language. So useful when a different approach and model provides a part of the final result and you just want to combine.
+
+````python
+    pd.concat([df1, df2])
+````
+
+### Visualization
+Matplotlib, seaborn and Bokeh libraries are used for plotting and visualization.
+````python
+    import matplotlib as mp
+    import seaborn as sn
+    import bokeh as bk
+````
+
+### scikit-learn
+The main python library for Machine Learning is [scikit-learn](http://scikit-learn.org/). It is built on top of Numpy, Scipy and Matplotlib. And it's well documented.
+````python
+    # k nearest neighbours
+    from sklearn.neighbors import KNeighborsClassifier
+    # Random Forest
+    from sklearn.ensemble import RandomForestClassifier
+````
+___
+
+[BEEVA](https://www.beeva.com) | Technology and innovative solutions for companies